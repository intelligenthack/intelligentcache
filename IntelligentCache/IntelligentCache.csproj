--- conflicted
+++ resolved
@@ -8,26 +8,14 @@
         <GeneratePackageOnBuild>false</GeneratePackageOnBuild>
         <Version>3.0.2</Version>
         <PackageId>IntelligentHack.IntelligentCache</PackageId>
-<<<<<<< HEAD
         <Authors>Marco Cecconi, Oded Coster</Authors>
         <PackageProjectUrl>https://github.com/intelligenthack/intelligent-cache</PackageProjectUrl>
         <RepositoryUrl>https://github.com/intelligenthack/intelligent-cache.git</RepositoryUrl>
-=======
-        <Authors>Marco Cecconi, Oded Coster, Antoine Aubry</Authors>
-        <PackageProjectUrl>https://github.com/intelligenthack/intelligentcache</PackageProjectUrl>
-        <RepositoryUrl>https://github.com/intelligenthack/intelligentcache.git</RepositoryUrl>
->>>>>>> bea08e3a
         <PackageLicenseExpression>MIT</PackageLicenseExpression>
         <Description>This package implements a distributed cache monad ("pattern") and currently supports single and multiple layers of caching, in memory and via Redis.</Description>
         <PackageTags>Cache;Redis;AspNet</PackageTags>
         <PackageRequireLicenseAcceptance>true</PackageRequireLicenseAcceptance>
         <Company>Intelligent Hack</Company>
-<<<<<<< HEAD
-=======
-        
-        <GitVersion_NoFetchEnabled>true</GitVersion_NoFetchEnabled>
-        <GitVersion_NoNormalizeEnabled>true</GitVersion_NoNormalizeEnabled>
->>>>>>> bea08e3a
     </PropertyGroup>
 
     <PropertyGroup>
@@ -55,4 +43,4 @@
       </None>
     </ItemGroup>
 
-</Project>
+</Project>